--- conflicted
+++ resolved
@@ -1,12 +1,4 @@
-<<<<<<< HEAD
-use super::{
-    Dataset, Driver, Feature, FeatureIterator, FieldValue, Geometry, OGRFieldType,
-    OGRwkbGeometryType,
-};
-use crate::{assert_almost_eq, errors};
-=======
 use super::{Feature, FeatureIterator, FieldValue, Geometry, OGRFieldType, OGRwkbGeometryType};
->>>>>>> a7a87928
 use crate::spatial_ref::SpatialRef;
 use crate::{assert_almost_eq, Dataset, Driver};
 use std::path::Path;
