--- conflicted
+++ resolved
@@ -34,11 +34,6 @@
 
 impl Metadata for Dataset {}
 
-<<<<<<< HEAD
-unsafe impl Send for Dataset {}
-
-=======
->>>>>>> 91e440cf
 impl Dataset {
     pub unsafe fn _with_c_dataset(c_dataset: OGRDataSourceH) -> Dataset {
         Dataset {
