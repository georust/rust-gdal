--- conflicted
+++ resolved
@@ -30,14 +30,8 @@
                     .collect();
                 geo_types::Geometry::MultiPoint(geo_types::MultiPoint(coords))
             }
-<<<<<<< HEAD
             OGRwkbGeometryType::wkbLineString | OGRwkbGeometryType::wkbLineString25D => {
                 let coords = geo.get_point_vec()
-=======
-            OGRwkbGeometryType::wkbLineString => {
-                let coords = geo
-                    .get_point_vec()
->>>>>>> 91e440cf
                     .iter()
                     .map(|&(x, y, _)| geo_types::Coordinate { x, y })
                     .collect();
