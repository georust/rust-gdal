# Changes

## Unreleased

<<<<<<< HEAD
- **Breaking**: Implement `TryFrom` instead of `From` to convert from gdal geometries to `geo-types`. This avoids a possible panic on unsupported geometries and returns an error instead.
=======
- Add `Feature::c_feature` that returns the OGR feature handle.
  - <https://github.com/georust/gdal/pull/192>
>>>>>>> f56d3f9f
- Add wrapper for `OGR_G_Buffer`.
- Add support for raster dataset creation options. A new struct (`RasterCreationOption`) and function (`driver.create_with_band_type_with_options()`) are now available for this.

  - <https://github.com/georust/gdal/pull/193>

```rust
let driver = Driver::get("GTiff").unwrap();
let options = &[
    RasterCreationOption {
        key: "COMPRESS",
        value: "LZW",
    },
    RasterCreationOption {
        key: "TILED",
        value: "YES",
    },
];
let mut dataset = driver
    .create_with_band_type_with_options::<u8>("testing.tif", 2048, 2048, 1, options)
    .unwrap();
```

- **Breaking**: Add support to select a resampling algorithm when reading a raster

  - <https://github.com/georust/gdal/pull/141>

  Now, it is necessary to provide a `Option<ResampleAlg>` when reading a raster.
  If `None`, it uses `ResampleAlg::NearestNeighbour` which was the
  default behavior.

- **Breaking**: Make `Layer::features` iterator reset to
  beginning, and borrow mutably.

  - closes <https://github.com/georust/gdal/issues/159>

- **Breaking**: [Enforce borrow
  semantics](https://github.com/georust/gdal/pull/161) on
  methods of `Dataset`, `RasterBand`, and `Layer`.

  1. Methods that do not modify the underlying structure take `&self`.
  1. Methods that modify the underlying structure take `&mut self`.

  ```rust
  let ds = Dataset::open(...);

  // ds need not be mutable to open layer
  let mut band = ds.rasterband(1)?;

  // band needs to be mutable to set no-data value
  band.set_no_data_value(0.0)?;
  ```

- **Breaking**: Upgrade to `ndarray 0.15`
  - <https://github.com/georust/gdal/pull/175>
- Implement wrapper for `OGR_L_TestCapability`

  - <https://github.com/georust/gdal/pull/160>

- **Breaking**: Use `DatasetOptions` to pass as `Dataset::open_ex` parameters and
  add support for extended open flags.

  ```rust
      use gdal::{ Dataset, DatasetOptions }

      let dataset = Dataset::open_ex(
          "roads.geojson",
          DatasetOptions {
              open_flags: GdalOpenFlags::GDAL_OF_UPDATE|GdalOpenFlags::GDAL_OF_VECTOR,
              ..DatasetOptions::default()
          }
      )
      .unwrap();
  ```

  `GDALAccess` values are supported using [`From`] implementation

  ```rust
      Dataset::open_ex(
          "roads.geojson",
          DatasetOptions {
              open_flags: GDALAccess::GA_Update.into(),
              ..DatasetOptions::default()
          },
      )
      .unwrap();
  ```

- Add more functions to SpatialRef implementation
  - <https://github.com/georust/gdal/pull/145>
- **Breaking**: Change `Feature::field` return type from
  `Result<FieldValue>` to `Result<Option<FieldValue>>`. Fields
  can be null. Before this change, if a field was null, the value
  returned was the default value for the underlying type.
  However, this made it impossible to distinguish between null
  fields and legitimate values which happen to be default value,
  for example, an Integer field that is absent (null) from a 0,
  which can be a valid value. After this change, if a field is
  null, `None` is returned, rather than the default value.

  If you happened to rely on this behavior, you can fix your code
  by explicitly choosing a default value when the field is null.
  For example, if you had this before:

  ```rust
  let str_var = feature.field("string_field")?
      .into_string()
      .unwrap();
  ```

  You could maintain the old behavior with:

  ```rust
  use gdal::vector::FieldValue;

  let str_var = feature.field("string_field")?
      .unwrap_or(FieldValue::StringValue("".into()))
      .into_string()
      .unwrap();
  ```

  - <https://github.com/georust/gdal/pull/134>

- Fixed potential race condition wrt. GDAL driver initialization
  - <https://github.com/georust/gdal/pull/166>
- Add basic support to read overviews
- Added a `Dataset::build_overviews` method
  - <https://github.com/georust/gdal/pull/164>
- BREAKING: update geo-types to 0.7.0. geo-types Coordinate<T> now implement `Debug`
  - <https://github.com/georust/gdal/pull/146>
- Deprecated `SpatialRef::get_axis_mapping_strategy` - migrate to
  `SpatialRef::axis_mapping_strategy` instead.
- Add support for reading and setting rasterband colour interpretations
  - <https://github.com/georust/gdal/pull/144>
- Add `Geometry::from_wkb` and `Geometry::wkb` functions to convert from/to
  Well-Known Binary
  - <https://github.com/georust/gdal/pull/173>
- Fixed memory leak in `Geometry::from_wkt`
  - <https://github.com/georust/gdal/pull/172>

- **Breaking**: Changed `Dataset::create_layer` to take a new `LayerOptions`
  struct instead of separate arguments.

  Before:

  ```rust
  ds.create_layer("roads", None, wkbLineString)
  ```

  After (all fields have usable default values):

  ```rust
  use gdal::LayerOptions;
  ds.create_layer(LayerOptions {
    name: "roads",
    ty: wkbLineString,
    ..Default::default()
  });
  ```

  This change also removed `Dataset::create_layer_blank()`. Use
  `Dataset::create_layer(Default::default())` instead.

  - <https://github.com/georust/gdal/pull/186>

## 0.7.1

- fix docs.rs build for gdal-sys
  - <https://github.com/georust/gdal/pull/128>

## 0.6.0 - 0.7.0

- Dataset layer iteration and FieldValue types
  - https://github.com/georust/gdal/pull/126
- Fix i8 ptr instead of c_char ptr passed to OSRImportFromESRI()
  - <https://github.com/georust/gdal/pull/123>
- Rename spatial_reference to spatial_ref
  - <https://github.com/georust/gdal/pull/114>
- Replace get_extent force flag by get_extent and try_get_extent
  - <https://github.com/georust/gdal/pull/113>
- Add support for transactions on datasets
  - <https://github.com/georust/gdal/pull/109>
- Add feature_count{,\_force} and implement Iterator::size_hint
  - <https://github.com/georust/gdal/pull/108>
- Replace failure with thiserror
  - <https://github.com/georust/gdal/pull/103>
- Ability to read into preallocated slice for rasterband
  - <https://github.com/georust/gdal/pull/100>
- Datasets are Send (requires GDAL >= 2.3)
  - <https://github.com/georust/gdal/pull/99>
- User GDALOpenEx
  - <https://github.com/georust/gdal/pull/97>
- GDAL 2.0 conform structure / drop GDAL 1.x
  - <https://github.com/georust/gdal/pull/96>
- Inplace functions use mutable refs
  - <https://github.com/georust/gdal/pull/93>
- Detect GDAL version at build time / remove version features
  - <https://github.com/georust/gdal/pull/92>
- Add support for delaunay_triangulation and simplify functions
  - <https://github.com/georust/gdal/pull/91>
- Add support for 3d points
  - <https://github.com/georust/gdal/pull/90>
- Additional metadata retrieval options
  - <https://github.com/georust/gdal/pull/88>
- Support for GDAL 3 in CI
  - <https://github.com/georust/gdal/pull/86>
- Support for Integer64
  - <https://github.com/georust/gdal/pull/80>
- Geometry Intersection trait
  - <https://github.com/georust/gdal/pull/78>
- Rust 2018
  - <https://github.com/georust/gdal/pull/75>
- support for date and time fields
  - <https://github.com/georust/gdal/pull/72>
- Prebuild bindings
  - <https://github.com/georust/gdal/pull/69>
- Support for ndarray
  - <https://github.com/georust/gdal/pull/68>

## 0.5.0

- [Bump geo-types from 0.3 -> 0.4](https://github.com/georust/gdal/pull/71)
- [Allow reading block-size of Rasters](https://github.com/georust/gdal/pull/67)
- [Add prebuilt-bindings GDAL 2.3 and GDAL 2.4](https://github.com/georust/gdal/pull/69)
- [Make GdalType trait public](https://github.com/georust/gdal/pull/66)
- [RasterBand to Ndarray, with failure](https://github.com/georust/gdal/pull/68)

## 0.4.0

- [Migrate to the `geo-types` crate](https://github.com/georust/gdal/pull/60)
- [Replace `error-chain` with `failure`](https://github.com/georust/gdal/pull/58)
- [Use `bindgen` to generate the low-level bindings](https://github.com/georust/gdal/pull/55)

## 0.3.0

- [Add support for creating a SpatialRef from a esri "wkt" definition](https://github.com/georust/gdal/pull/37)
- [Travis now uses GDAL 2.x](https://github.com/georust/gdal/pull/36)
- [API extensions](https://github.com/georust/gdal/pull/35)
- [Extend the existing possibilities of writing ogr datasets](https://github.com/georust/gdal/pull/31)
- [Allow to transform ogr geometries to other SRS](https://github.com/georust/gdal/pull/29)
- [Move ffi into a seperate crate](https://github.com/georust/gdal/pull/26)
- [Added rasterband.rs and moved all band functions](https://github.com/georust/gdal/pull/24)

## 0.2.1

- [First version of metadata handling](https://github.com/georust/gdal/pull/21)<|MERGE_RESOLUTION|>--- conflicted
+++ resolved
@@ -2,12 +2,9 @@
 
 ## Unreleased
 
-<<<<<<< HEAD
 - **Breaking**: Implement `TryFrom` instead of `From` to convert from gdal geometries to `geo-types`. This avoids a possible panic on unsupported geometries and returns an error instead.
-=======
 - Add `Feature::c_feature` that returns the OGR feature handle.
   - <https://github.com/georust/gdal/pull/192>
->>>>>>> f56d3f9f
 - Add wrapper for `OGR_G_Buffer`.
 - Add support for raster dataset creation options. A new struct (`RasterCreationOption`) and function (`driver.create_with_band_type_with_options()`) are now available for this.
 
